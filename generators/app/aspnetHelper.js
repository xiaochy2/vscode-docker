--- conflicted
+++ resolved
@@ -76,14 +76,11 @@
             return;
         }
 
-<<<<<<< HEAD
-=======
         // Remove BOM.
         if (data.charCodeAt(0) === 0xFEFF) {
             data = data.replace(/^\uFEFF/, '');
         }
 
->>>>>>> 6bb51033
         data = JSON.parse(data);
 
         if (data.commands.kestrel === undefined) {
