/*---------------------------------------------------------------------------------------------
 *  Copyright (c) Microsoft Corporation. All rights reserved.
 *  Licensed under the MIT License. See LICENSE.md in the project root for license information.
 *--------------------------------------------------------------------------------------------*/

import { AzExtParentTreeItem, AzExtTreeItem, IActionContext } from "vscode-azureextensionui";
import { DockerVolume } from "../../docker/Volumes";
import { ext } from "../../extensionVariables";
import { getThemedIconPath, IconPath } from "../IconPath";
import { getTreeId } from "../LocalRootTreeItemBase";

export class VolumeTreeItem extends AzExtTreeItem {
    public static contextValue: string = 'volume';
    public contextValue: string = VolumeTreeItem.contextValue;
    private readonly _item: DockerVolume;

    public constructor(parent: AzExtParentTreeItem, itemInfo: DockerVolume) {
        super(parent);
        this._item = itemInfo;
    }

    public get id(): string {
        return getTreeId(this._item);
    }

    public get createdTime(): number {
        return this._item.CreatedTime;
    }

    public get volumeName(): string {
        return this._item.Name;
    }

    public get label(): string {
        return ext.volumesRoot.getTreeItemLabel(this._item);
    }

    public get description(): string | undefined {
        return ext.volumesRoot.getTreeItemDescription(this._item);
    }

    public get iconPath(): IconPath {
        return getThemedIconPath('volume');
    }

    public async deleteTreeItemImpl(context: IActionContext): Promise<void> {
<<<<<<< HEAD
        return ext.dockerClient.removeVolume(context, this._item.Id);
=======
        return ext.dockerClient.removeVolume(context, this.volumeName);
>>>>>>> 0ec9fcbe
    }
}<|MERGE_RESOLUTION|>--- conflicted
+++ resolved
@@ -44,10 +44,6 @@
     }
 
     public async deleteTreeItemImpl(context: IActionContext): Promise<void> {
-<<<<<<< HEAD
-        return ext.dockerClient.removeVolume(context, this._item.Id);
-=======
         return ext.dockerClient.removeVolume(context, this.volumeName);
->>>>>>> 0ec9fcbe
     }
 }