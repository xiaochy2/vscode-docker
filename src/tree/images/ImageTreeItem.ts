/*---------------------------------------------------------------------------------------------
 *  Copyright (c) Microsoft Corporation. All rights reserved.
 *  Licensed under the MIT License. See LICENSE.md in the project root for license information.
 *--------------------------------------------------------------------------------------------*/

import { AzExtParentTreeItem, AzExtTreeItem, IActionContext } from "vscode-azureextensionui";
import { DockerImage } from '../../docker/Images';
import { ext } from '../../extensionVariables';
import { getThemedIconPath, IconPath } from '../IconPath';
import { getTreeId } from "../LocalRootTreeItemBase";

export class ImageTreeItem extends AzExtTreeItem {
    public static contextValue: string = 'image';
    public contextValue: string = ImageTreeItem.contextValue;
    private readonly _item: DockerImage;

    public constructor(parent: AzExtParentTreeItem, itemInfo: DockerImage) {
        super(parent);
        this._item = itemInfo;
    }

    public get id(): string {
        return getTreeId(this._item);
    }

    public get createdTime(): number {
        return this._item.CreatedTime;
    }

    public get imageId(): string {
        return this._item.Id;
    }

    public get fullTag(): string {
        return this._item.Name;
    }

    public get label(): string {
        return ext.imagesRoot.getTreeItemLabel(this._item);
    }

    public get description(): string | undefined {
        return ext.imagesRoot.getTreeItemDescription(this._item);
    }

    public get iconPath(): IconPath {
        let icon: string;
        switch (ext.imagesRoot.labelSetting) {
            case 'Tag':
                icon = 'tag';
                break;
            default:
                icon = 'application';
        }
        return getThemedIconPath(icon);
    }

    public async deleteTreeItemImpl(context: IActionContext): Promise<void> {
<<<<<<< HEAD
        return ext.dockerClient.removeImage(context, this.fullTag);
=======
        let ref = this.fullTag;

        // Dangling images are not shown in the explorer. However, an image can end up with <none> tag, if a new version of that particular tag is pulled.
        if (ref.endsWith(':<none>') && this._item.RepoDigests?.length) {
            // Image is tagged <none>. Need to delete by digest.
            ref = this._item.RepoDigests[0];
        }

        return ext.dockerClient.removeImage(context, ref);
>>>>>>> 0ec9fcbe
    }
}<|MERGE_RESOLUTION|>--- conflicted
+++ resolved
@@ -56,9 +56,6 @@
     }
 
     public async deleteTreeItemImpl(context: IActionContext): Promise<void> {
-<<<<<<< HEAD
-        return ext.dockerClient.removeImage(context, this.fullTag);
-=======
         let ref = this.fullTag;
 
         // Dangling images are not shown in the explorer. However, an image can end up with <none> tag, if a new version of that particular tag is pulled.
@@ -68,6 +65,5 @@
         }
 
         return ext.dockerClient.removeImage(context, ref);
->>>>>>> 0ec9fcbe
     }
 }