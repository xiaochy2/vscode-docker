/*---------------------------------------------------------------------------------------------
 *  Copyright (c) Microsoft Corporation. All rights reserved.
 *  Licensed under the MIT License. See LICENSE.md in the project root for license information.
 *--------------------------------------------------------------------------------------------*/

import { AzExtTreeItem, IActionContext } from 'vscode-azureextensionui';
import { DockerContext } from '../../docker/Contexts';
import { ext } from '../../extensionVariables';
import { localize } from '../../localize';
import { descriptionKey, labelKey, LocalChildGroupType, LocalChildType, LocalRootTreeItemBase } from "../LocalRootTreeItemBase";
import { CommonGroupBy, groupByNoneProperty } from "../settings/CommonProperties";
import { ITreeArraySettingInfo, ITreeSettingInfo } from "../settings/ITreeSettingInfo";
import { ITreeSettingWizardInfo } from '../settings/ITreeSettingsWizardContext';
import { ContextGroupTreeItem } from './ContextGroupTreeItem';
import { contextProperties, ContextProperty } from "./ContextProperties";
import { ContextTreeItem } from './ContextTreeItem';

export class ContextsTreeItem extends LocalRootTreeItemBase<DockerContext, ContextProperty> {
    public treePrefix: string = 'contexts';
    public label: string = localize('vscode-docker.tree.Contexts.label', 'Contexts');
    public configureExplorerTitle: string = localize('vscode-docker.tree.Contexts.configure', 'Configure Docker Contexts Explorer');
    public childType: LocalChildType<DockerContext> = ContextTreeItem;
    public childGroupType: LocalChildGroupType<DockerContext, ContextProperty> = ContextGroupTreeItem;

    public labelSettingInfo: ITreeSettingInfo<ContextProperty> = {
        properties: contextProperties,
        defaultProperty: 'Name',
    };

    public descriptionSettingInfo: ITreeArraySettingInfo<ContextProperty> = {
        properties: contextProperties,
        defaultProperty: ['Description'],
    };

    public groupBySettingInfo: ITreeSettingInfo<ContextProperty | CommonGroupBy> = {
        properties: [groupByNoneProperty],
        defaultProperty: 'None',
    };

    public get childTypeLabel(): string {
        return this.groupBySetting === 'None' ? 'context' : 'context group';
    }

    public async getItems(context: IActionContext): Promise<DockerContext[]> {
        return ext.dockerContextManager.getContexts();
    }

    public getPropertyValue(item: DockerContext, property: ContextProperty): string {
        switch (property) {
            case 'Name':
                return item.Name;
            case 'Description':
                return item.Description;
            case 'DockerEndpoint':
                return item.DockerEndpoint;
            default:
<<<<<<< HEAD
=======
                // No other properties exist for DockerContext but all case statements must have a default
                // So return empty string
>>>>>>> 6e5b6fc2
                return '';
        }
    }

    public compareChildrenImpl(ti1: AzExtTreeItem, ti2: AzExtTreeItem): number {
        return ti1.label.localeCompare(ti2.label);
    }

    public getSettingWizardInfoList(): ITreeSettingWizardInfo[] {
        return [
            {
                label: localize('vscode-docker.tree.contextConfig.label.label', 'Label'),
                setting: labelKey,
                currentValue: this.labelSetting,
                description: localize('vscode-docker.tree.contextConfig.label.description', 'The primary property to display.'),
                settingInfo: this.labelSettingInfo
            },
            {
                label: localize('vscode-docker.tree.contextConfig.description.label', 'Description'),
                setting: descriptionKey,
                currentValue: this.descriptionSetting,
                description: localize('vscode-docker.tree.contextConfig.description.description', 'Any secondary properties to display.'),
                settingInfo: this.descriptionSettingInfo
            }
        ]
    }
}<|MERGE_RESOLUTION|>--- conflicted
+++ resolved
@@ -54,11 +54,8 @@
             case 'DockerEndpoint':
                 return item.DockerEndpoint;
             default:
-<<<<<<< HEAD
-=======
                 // No other properties exist for DockerContext but all case statements must have a default
                 // So return empty string
->>>>>>> 6e5b6fc2
                 return '';
         }
     }
