/*---------------------------------------------------------------------------------------------
 *  Copyright (c) Microsoft Corporation. All rights reserved.
 *  Licensed under the MIT License. See LICENSE.md in the project root for license information.
 *--------------------------------------------------------------------------------------------*/

import { AzExtParentTreeItem, AzExtTreeItem, IActionContext } from "vscode-azureextensionui";
import { DockerContext } from "../../docker/Contexts";
import { ext } from "../../extensionVariables";
import { dockerContextManager } from "../../utils/dockerContextManager";
import { getThemedIconPath, IconPath } from '../IconPath';

export class ContextTreeItem extends AzExtTreeItem {
<<<<<<< HEAD
    public static contextValue: string = 'context';
    public contextValue: string = ContextTreeItem.contextValue;
    private readonly _item: DockerContext;
=======
    public static allContextRegExp: RegExp = /Context$/;
    public static removableContextRegExp: RegExp = /^customContext$/i;

    private readonly _item: LocalContextInfo;
>>>>>>> 9453092c

    public constructor(parent: AzExtParentTreeItem, item: DockerContext) {
        super(parent);
        this._item = item;
    }

    public get contextValue(): string {
        if (this.name === 'default') {
            return 'defaultContext';
        } else if (this.current) {
            return 'currentCustomContext';
        }

        return 'customContext';
    }

    public get createdTime(): number {
        return this._item.CreatedTime;
    }

    public get id(): string {
        return this._item.treeId;
    }

    public get label(): string {
        return ext.contextsRoot.getTreeItemLabel(this._item);
    }

    // this is the description shown in tree item which can include one or more properites combined.
    // This is not the description of the context.
    public get description(): string | undefined {
        return ext.contextsRoot.getTreeItemDescription(this._item);
    }

    public get name(): string {
        return this._item.Name;
    }

    public get current(): boolean {
        return this._item.current;
    }

    public get iconPath(): IconPath {
        if (this._item.current) {
            return getThemedIconPath('connect');
        }
    }

    public async deleteTreeItemImpl(context: IActionContext): Promise<void> {
        return dockerContextManager.remove(this.name);
    }

    public async inspect(context: IActionContext): Promise<string> {
        return dockerContextManager.inspect(this.name)
    }

    public async use(context: IActionContext): Promise<void> {
        return dockerContextManager.use(this.name);
    }
}<|MERGE_RESOLUTION|>--- conflicted
+++ resolved
@@ -10,16 +10,10 @@
 import { getThemedIconPath, IconPath } from '../IconPath';
 
 export class ContextTreeItem extends AzExtTreeItem {
-<<<<<<< HEAD
-    public static contextValue: string = 'context';
-    public contextValue: string = ContextTreeItem.contextValue;
-    private readonly _item: DockerContext;
-=======
     public static allContextRegExp: RegExp = /Context$/;
     public static removableContextRegExp: RegExp = /^customContext$/i;
 
-    private readonly _item: LocalContextInfo;
->>>>>>> 9453092c
+    private readonly _item: DockerContext;
 
     public constructor(parent: AzExtParentTreeItem, item: DockerContext) {
         super(parent);
