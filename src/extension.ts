/*---------------------------------------------------------------------------------------------
 *  Copyright (c) Microsoft Corporation. All rights reserved.
 *  Licensed under the MIT License. See LICENSE.md in the project root for license information.
 *--------------------------------------------------------------------------------------------*/

import * as assert from 'assert';
import * as fse from 'fs-extra';
import * as os from 'os';
import * as path from 'path';
import * as vscode from 'vscode';
import { AzureUserInput, callWithTelemetryAndErrorHandling, createAzExtOutputChannel, createTelemetryReporter, IActionContext, registerUIExtensionVariables, UserCancelledError } from 'vscode-azureextensionui';
import { ConfigurationParams, DidChangeConfigurationNotification, DocumentSelector, LanguageClient, LanguageClientOptions, Middleware, ServerOptions, TransportKind } from 'vscode-languageclient/lib/main';
import { registerCommands } from './commands/registerCommands';
import { LegacyDockerDebugConfigProvider } from './configureWorkspace/LegacyDockerDebugConfigProvider';
import { COMPOSE_FILE_GLOB_PATTERN } from './constants';
import { registerDebugConfigurationProvider } from './debugging/coreclr/registerDebugConfigurationProvider';
import { registerDebugProvider } from './debugging/DebugHelper';
import { DockerComposeCompletionItemProvider } from './dockerCompose/dockerComposeCompletionItemProvider';
import { DockerComposeHoverProvider } from './dockerCompose/dockerComposeHoverProvider';
import composeVersionKeys from './dockerCompose/dockerComposeKeyInfo';
import { DockerComposeParser } from './dockerCompose/dockerComposeParser';
import { DockerfileCompletionItemProvider } from './dockerfileCompletionItemProvider';
import { ext } from './extensionVariables';
import { localize } from './localize';
import { registerListeners } from './registerListeners';
import { registerTaskProviders } from './tasks/TaskHelper';
import { registerActiveUseSurvey } from './telemetry/surveys/activeUseSurvey';
import { TelemetryPublisher } from './telemetry/TelemetryPublisher';
import { TelemetryReporterProxy } from './telemetry/TelemetryReporterProxy';
import { registerTrees } from './tree/registerTrees';
import { AzureAccountExtensionListener } from './utils/AzureAccountExtensionListener';
import { Keytar } from './utils/keytar';
import { refreshDockerode } from './utils/refreshDockerode';
<<<<<<< HEAD
=======
import { bufferToString } from './utils/spawnAsync';
import { DefaultTerminalProvider } from './utils/TerminalProvider';
>>>>>>> d0b342d6

export type KeyInfo = { [keyName: string]: string };

export interface ComposeVersionKeys {
    All: KeyInfo;
    v1: KeyInfo;
    v2: KeyInfo;
}

let client: LanguageClient;

const DOCUMENT_SELECTOR: DocumentSelector = [
    { language: 'dockerfile', scheme: 'file' }
];

function initializeExtensionVariables(ctx: vscode.ExtensionContext): void {
    if (!ext.ui) {
        // This allows for standard interactions with the end user (as opposed to test input)
        ext.ui = new AzureUserInput(ctx.globalState);
    }
    ext.context = ctx;

    ext.outputChannel = createAzExtOutputChannel('Docker', ext.prefix);
    ctx.subscriptions.push(ext.outputChannel);

    const publisher = new TelemetryPublisher();
    ctx.subscriptions.push(publisher);

    ctx.subscriptions.push(registerActiveUseSurvey(publisher, ctx.globalState));

    ext.reporter = new TelemetryReporterProxy(publisher, createTelemetryReporter(ctx));
    if (!ext.keytar) {
        ext.keytar = Keytar.tryCreate();
    }

    registerUIExtensionVariables(ext);
}

export async function activateInternal(ctx: vscode.ExtensionContext, perfStats: { loadStartTime: number, loadEndTime: number | undefined }): Promise<void> {
    perfStats.loadEndTime = Date.now();

    initializeExtensionVariables(ctx);
    await callWithTelemetryAndErrorHandling('docker.activate', async (activateContext: IActionContext) => {
        activateContext.telemetry.properties.isActivationEvent = 'true';
        activateContext.telemetry.measurements.mainFileLoad = (perfStats.loadEndTime - perfStats.loadStartTime) / 1000;
        activateContext.telemetry.properties.dockerInstallationID = await getDockerInstallationID();

        validateOldPublisher(activateContext);

        ctx.subscriptions.push(
            vscode.languages.registerCompletionItemProvider(
                DOCUMENT_SELECTOR,
                new DockerfileCompletionItemProvider(),
                '.'
            )
        );

        const YAML_MODE_ID: vscode.DocumentFilter = {
            language: 'yaml',
            scheme: 'file',
            pattern: COMPOSE_FILE_GLOB_PATTERN
        };
        let yamlHoverProvider = new DockerComposeHoverProvider(
            new DockerComposeParser(),
            composeVersionKeys.All
        );
        ctx.subscriptions.push(
            vscode.languages.registerHoverProvider(YAML_MODE_ID, yamlHoverProvider)
        );
        ctx.subscriptions.push(
            vscode.languages.registerCompletionItemProvider(
                YAML_MODE_ID,
                new DockerComposeCompletionItemProvider(),
                "."
            )
        );

        await refreshDockerode();

        registerTrees();
        registerCommands();

        ctx.subscriptions.push(
            vscode.debug.registerDebugConfigurationProvider(
                'docker-node',
                new LegacyDockerDebugConfigProvider()
            )
        );
        registerDebugConfigurationProvider(ctx);

        registerDebugProvider(ctx);
        registerTaskProviders(ctx);

        activateLanguageClient(ctx);

        registerListeners(ctx);

        // NOTE: Temporarily disabled.
        // Don't wait
        /* eslint-disable-next-line @typescript-eslint/no-floating-promises */
        // nps(ctx.globalState);
    });
}

export async function deactivateInternal(ctx: vscode.ExtensionContext): Promise<void> {
    await callWithTelemetryAndErrorHandling('docker.deactivate', async (activateContext: IActionContext) => {
        activateContext.telemetry.properties.isActivationEvent = 'true';
        AzureAccountExtensionListener.dispose();
    });
}

async function getDockerInstallationID(): Promise<string> {
    let result: string = 'unknown';
    let installIdFilePath: string | undefined;
    if (os.platform() === 'win32' && process.env.APPDATA) {
        installIdFilePath = path.join(process.env.APPDATA, 'Docker', '.trackid');
    } else if (os.platform() === 'darwin') {
        installIdFilePath = path.join(os.homedir(), 'Library', 'Group Containers', 'group.com.docker', 'userId');
    }

    if (installIdFilePath && await fse.pathExists(installIdFilePath)) {
        result = bufferToString(await fse.readFile(installIdFilePath));
    }

    return result;
}

/**
 * Workaround for https://github.com/microsoft/vscode/issues/76211 (only necessary if people are on old versions of VS Code that don't have the fix)
 */
function validateOldPublisher(activateContext: IActionContext): void {
    const extension = vscode.extensions.getExtension('PeterJausovec.vscode-docker');
    if (extension) {
        let message: string = localize('vscode-docker.extension.pleaseReload', 'Please reload Visual Studio Code to complete updating the Docker extension.');
        let reload: vscode.MessageItem = { title: localize('vscode-docker.extension.reloadNow', 'Reload Now') };
        // Don't wait
        /* eslint-disable-next-line @typescript-eslint/no-floating-promises */
        ext.ui.showWarningMessage(message, reload).then(async result => {
            if (result === reload) {
                await vscode.commands.executeCommand('workbench.action.reloadWindow');
            }
        });

        activateContext.telemetry.properties.cancelStep = 'oldPublisherInstalled';
        throw new UserCancelledError();
    }
}

namespace Configuration {
    export function computeConfiguration(params: ConfigurationParams): vscode.WorkspaceConfiguration[] {
        let result: vscode.WorkspaceConfiguration[] = [];
        for (let item of params.items) {
            let config: vscode.WorkspaceConfiguration;

            if (item.scopeUri) {
                config = vscode.workspace.getConfiguration(
                    item.section,
                    client.protocol2CodeConverter.asUri(item.scopeUri)
                );
            } else {
                config = vscode.workspace.getConfiguration(item.section);
            }
            result.push(config);
        }
        return result;
    }

    export function initialize(ctx: vscode.ExtensionContext): void {
        ctx.subscriptions.push(vscode.workspace.onDidChangeConfiguration(
            async (e: vscode.ConfigurationChangeEvent) => {
                // notify the language server that settings have change
                client.sendNotification(DidChangeConfigurationNotification.type, {
                    settings: null
                });

                // Refresh explorer if needed
                if (e.affectsConfiguration('docker.host') ||
                    e.affectsConfiguration('docker.certPath') ||
                    e.affectsConfiguration('docker.tlsVerify') ||
                    e.affectsConfiguration('docker.machineName') ||
                    e.affectsConfiguration('docker.dockerodeOptions')) {
                    await refreshDockerode();
                }
            }
        ));
    }
}

function activateLanguageClient(ctx: vscode.ExtensionContext): void {
    // Don't wait
    /* eslint-disable-next-line @typescript-eslint/no-floating-promises */
    callWithTelemetryAndErrorHandling('docker.languageclient.activate', async (context: IActionContext) => {
        context.telemetry.properties.isActivationEvent = 'true';
        let serverModule = ext.context.asAbsolutePath(
            path.join(
                ext.ignoreBundle ? "node_modules" : "dist",
                "dockerfile-language-server-nodejs",
                "lib",
                "server.js"
            )
        );
        assert(true === await fse.pathExists(serverModule), "Could not find language client module");

        let debugOptions = { execArgv: ["--nolazy", "--inspect=6009"] };

        let serverOptions: ServerOptions = {
            run: {
                module: serverModule,
                transport: TransportKind.ipc,
                args: ["--node-ipc"]
            },
            debug: {
                module: serverModule,
                transport: TransportKind.ipc,
                options: debugOptions
            }
        };

        let middleware: Middleware = {
            workspace: {
                configuration: Configuration.computeConfiguration
            }
        };

        let clientOptions: LanguageClientOptions = {
            documentSelector: DOCUMENT_SELECTOR,
            synchronize: {
                fileEvents: vscode.workspace.createFileSystemWatcher("**/.clientrc")
            },
            middleware: middleware
        };

        client = new LanguageClient(
            "dockerfile-langserver",
            "Dockerfile Language Server",
            serverOptions,
            clientOptions
        );
        /* eslint-disable-next-line @typescript-eslint/no-floating-promises */
        client.onReady().then(() => {
            // attach the VS Code settings listener
            Configuration.initialize(ctx);
        });

        ctx.subscriptions.push(client.start());
    });
}<|MERGE_RESOLUTION|>--- conflicted
+++ resolved
@@ -31,11 +31,7 @@
 import { AzureAccountExtensionListener } from './utils/AzureAccountExtensionListener';
 import { Keytar } from './utils/keytar';
 import { refreshDockerode } from './utils/refreshDockerode';
-<<<<<<< HEAD
-=======
 import { bufferToString } from './utils/spawnAsync';
-import { DefaultTerminalProvider } from './utils/TerminalProvider';
->>>>>>> d0b342d6
 
 export type KeyInfo = { [keyName: string]: string };
 
